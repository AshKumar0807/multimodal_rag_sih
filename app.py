import os
import json
import tempfile
import numpy as np
<<<<<<< HEAD
import soundfile as sf
import av
=======
import datetime
>>>>>>> 9df13e9c
import streamlit as st
from sentence_transformers import SentenceTransformer

import config
from ingestion import (
    extract_text_from_pdf,
    extract_text_from_docx,
    extract_text_from_image,
    transcribe_audio_to_segments,
    embed_texts,
    embed_image,
    get_image_exif,
    whisper_model,
)
from rag_engine import (
    add_text_items,
    add_image_item,
    query_by_text_embedding,
)
from utils import save_uploaded_file, make_id
from ollama_client import run_prompt
# import whisper
# model = whisper.load_model("base", device="cpu")

<<<<<<< HEAD
=======
# Attempt to import optional voice recording component
try:
    from audio_recorder_streamlit import audio_recorder
    AUDIO_RECORDER_AVAILABLE = True
except ImportError:
    AUDIO_RECORDER_AVAILABLE = False

# ---------------------------------------------------------------------
# Page Setup
# ---------------------------------------------------------------------
>>>>>>> 9df13e9c
st.set_page_config(page_title="Multimodal RAG MVP — Hybrid", layout="wide")
st.title("Multimodal RAG — Offline & Online Hybrid MVP")

<<<<<<< HEAD
=======
# ---------------------------------------------------------------------
# Constants / Config
# ---------------------------------------------------------------------
>>>>>>> 9df13e9c
MAX_METADATA_STR_LEN = 500
SKIP_KEYS = {
    "MakerNote",
    "ThumbnailData",
    "ComponentsConfiguration",
    "SubjectArea",
}

VOICE_HOT_WORDS = {"enter", "done", "over", "submit", "go", "ok"}  # Case-insensitive triggers

def normalize_metadata_value(v):
    if v is None:
        return None
    if isinstance(v, (int, float, bool)):
        return v
    if isinstance(v, bytes):
        try:
            v = v.decode("utf-8", errors="replace")
        except Exception:
            v = v.hex()
    elif isinstance(v, (list, tuple, set)):
        if len(v) > 25:
            return None
        coerced = []
        for item in v:
            if isinstance(item, (int, float, bool)):
                coerced.append(str(item))
            elif isinstance(item, bytes):
                try:
                    coerced.append(item.decode("utf-8", errors="replace")[:50])
                except Exception:
                    coerced.append(item.hex()[:50])
            else:
                coerced.append(str(item)[:50])
        v = ",".join(coerced)
    elif isinstance(v, dict):
        try:
            v = json.dumps(v, ensure_ascii=False)
        except Exception:
            v = str(v)
    else:
        v = str(v)
    if isinstance(v, str) and len(v) > MAX_METADATA_STR_LEN:
        v = v[:MAX_METADATA_STR_LEN] + "…"
    return v

<<<<<<< HEAD
=======
# ---------------------------------------------------------------------
# Sidebar: LLM Mode
# ---------------------------------------------------------------------
>>>>>>> 9df13e9c
st.sidebar.header("LLM Mode")
llm_mode = st.sidebar.radio("Select LLM:", ["Offline (Ollama)", "Online (OpenAI)"])

# ---------------------------------------------------------------------
# Sidebar: File Ingestion
# ---------------------------------------------------------------------
st.sidebar.header("Ingest Files")
uploads = st.sidebar.file_uploader(
    "Browse files (PDF, DOCX, Images, Audio)",
    type=["pdf", "docx", "png", "jpg", "jpeg", "mp3", "wav", "m4a"],
    accept_multiple_files=True
)

def categorize_files(files):
    groups = {"pdf": [], "docx": [], "image": [], "audio": []}
    if not files:
        return groups
    image_exts = {".png", ".jpg", ".jpeg"}
    audio_exts = {".mp3", ".wav", ".m4a"}
    for f in files:
        _, ext = os.path.splitext(f.name.lower())
        if ext == ".pdf":
            groups["pdf"].append(f)
        elif ext == ".docx":
            groups["docx"].append(f)
        elif ext in image_exts:
            groups["image"].append(f)
        elif ext in audio_exts:
            groups["audio"].append(f)
    return groups

file_groups = categorize_files(uploads)
if uploads:
    st.sidebar.caption(
        f"Selected: {len(file_groups['pdf'])} PDF | "
        f"{len(file_groups['docx'])} DOCX | "
        f"{len(file_groups['image'])} Images | "
        f"{len(file_groups['audio'])} Audio"
    )

if st.sidebar.button("Ingest Selected Files", disabled=not uploads):
    with st.spinner("Ingesting files..."):
        total = sum(len(v) for v in file_groups.values())
        processed = 0
        progress = st.sidebar.progress(0)
        status = st.sidebar.empty()

        for f in file_groups["pdf"]:
<<<<<<< HEAD
            path = save_uploaded_file(f, config.DATA_DIR)
            items = extract_text_from_pdf(path)
            text_items = [it for it in items if "text" in it]
            img_items = [it for it in items if "embedding" in it]
            if text_items:
                embs = embed_texts(text_items)
                add_text_items(text_items, embs)
            for img in img_items:
                add_image_item(img["metadata"]["id"], img["embedding"], img["metadata"])
=======
            try:
                path = save_uploaded_file(f, config.DATA_DIR)
                items = extract_text_from_pdf(path)
                text_items = [it for it in items if "text" in it]
                img_items = [it for it in items if "embedding" in it]
                if text_items:
                    embs = embed_texts(text_items)
                    add_text_items(text_items, embs)
                for img in img_items:
                    add_image_item(img["metadata"]["id"], img["embedding"], img["metadata"])
            except Exception as e:
                st.sidebar.error(f"Error ingesting {f.name}: {e}")
>>>>>>> 9df13e9c
            processed += 1
            progress.progress(processed / total)
            status.markdown(f"Ingested PDF: **{f.name}**")

        for f in file_groups["docx"]:
            try:
                path = save_uploaded_file(f, config.DATA_DIR)
                items = extract_text_from_docx(path)
                if items:
                    embs = embed_texts(items)
                    add_text_items(items, embs)
            except Exception as e:
                st.sidebar.error(f"Error ingesting {f.name}: {e}")
            processed += 1
            progress.progress(processed / total)
            status.markdown(f"Ingested DOCX: **{f.name}**")

        for f in file_groups["image"]:
<<<<<<< HEAD
            path = save_uploaded_file(f, config.DATA_DIR)
            emb = embed_image(path)
            raw_exif = get_image_exif(path) or {}
            meta = {
                "source": f.name,
                "type": "image",
            }
            for k, v in raw_exif.items():
                if k in SKIP_KEYS:
                    continue
                val = normalize_metadata_value(v)
                if val is not None:
                    meta[f"exif_{k}"] = val
            add_image_item(make_id("img", f.name), emb, meta)

            # OCR processing
            ocr_items = extract_text_from_image(path)
            if ocr_items:
                embs = embed_texts(ocr_items)
                add_text_items(ocr_items, embs)

=======
            try:
                path = save_uploaded_file(f, config.DATA_DIR)
                emb = embed_image(path)
                raw_exif = get_image_exif(path) or {}
                meta = {
                    "source": f.name,
                    "type": "image",
                }
                for k, v in raw_exif.items():
                    if k in SKIP_KEYS:
                        continue
                    val = normalize_metadata_value(v)
                    if val is not None:
                        meta[f"exif_{k}"] = val
                add_image_item(make_id("img", f.name), emb, meta)

                # OCR -> treat as text chunks
                ocr_items = extract_text_from_image(path)
                if ocr_items:
                    embs = embed_texts(ocr_items)
                    add_text_items(ocr_items, embs)
            except Exception as e:
                st.sidebar.error(f"Error ingesting {f.name}: {e}")
>>>>>>> 9df13e9c
            processed += 1
            progress.progress(processed / total)
            status.markdown(f"Ingested Image: **{f.name}**")

        for f in file_groups["audio"]:
            try:
                path = save_uploaded_file(f, config.DATA_DIR)
                segments = transcribe_audio_to_segments(path)
                if segments:
                    embs = embed_texts(segments)
                    add_text_items(segments, embs)
            except Exception as e:
                st.sidebar.error(f"Error ingesting {f.name}: {e}")
            processed += 1
            progress.progress(processed / total)
            status.markdown(f"Ingested Audio: **{f.name}**")

    st.success("Ingestion complete!")

<<<<<<< HEAD
=======
# ---------------------------------------------------------------------
# Embedding Model (Cached)
# ---------------------------------------------------------------------
>>>>>>> 9df13e9c
@st.cache_resource(show_spinner=False)
def get_embed_model():
    return SentenceTransformer(config.EMBEDDING_MODEL)

<<<<<<< HEAD
=======
# ---------------------------------------------------------------------
# Session State Defaults (Voice keys added)
# ---------------------------------------------------------------------
>>>>>>> 9df13e9c
SESSION_DEFAULTS = {
    "search_results": None,
    "answer": None,
    "context_used": None,
    "query_text": "",
    "voice_transcript": "",
    "voice_detected_query": "",
    "voice_last_error": "",
    "voice_mode_active": False,
}
for k, v in SESSION_DEFAULTS.items():
    if k not in st.session_state:
        st.session_state[k] = v
<<<<<<< HEAD
if st.session_state.dictation_queue is None:
    st.session_state.dictation_queue = queue.Queue()

=======

# ---------------------------------------------------------------------
# Retrieval Logic
# ---------------------------------------------------------------------
>>>>>>> 9df13e9c
def run_search():
    query_text = st.session_state.get("query_text", "").strip()
    if not query_text:
        st.session_state.search_results = None
        st.session_state.answer = None
        st.session_state.context_used = None
        return
    embed_model = get_embed_model()
    query_emb = embed_model.encode([query_text])[0]
    res = query_by_text_embedding(query_emb)
    docs = res.get("documents", [[]])[0]
    metas = res.get("metadatas", [[]])[0]
<<<<<<< HEAD
=======

    # TODO: make configurable; currently keep original TOP_N=1
>>>>>>> 9df13e9c
    TOP_N = 1
    docs_to_use = docs[:TOP_N]
    metas_to_use = metas[:TOP_N]
    if not docs_to_use:
        st.session_state.search_results = {"docs": [], "metas": [], "query": query_text}
        st.session_state.answer = None
        st.session_state.context_used = ""
        return
    st.session_state.search_results = {
        "docs": docs_to_use,
        "metas": metas_to_use,
        "query": query_text
    }
    context = "\n".join([str(d) for d in docs_to_use if d])
    prompt = (
        "You are a retrieval-augmented assistant. Use ONLY the provided context. "
        "If the answer isn't in the context, say you cannot find it.\n"
        "----CONTEXT START----\n"
        f"{context}\n"
        "----CONTEXT END----\n"
        f"Question: {query_text}\nAnswer:"
    )
    answer = run_prompt(prompt, mode="offline" if llm_mode == "Offline (Ollama)" else "online")
    st.session_state.answer = answer
    st.session_state.context_used = context

<<<<<<< HEAD
st.header("Search / Query")
st.text_input(
    "Enter your question here:",
    key="query_text",
    placeholder="Type a question and press Enter…",
    on_change=run_search
)

st.subheader("🎤 Live Voice Query")
auto_search = st.checkbox("Auto-search after voice", value=True)

CHUNK_SECONDS = 1
COMMAND_WORDS = ["enter", "go", "search", "submit", "done"]
COMMAND_REGEX = re.compile(rf"\b({'|'.join(COMMAND_WORDS)})\b$", re.IGNORECASE)
MAX_SECONDS_BUFFER = 60
DOWNMIX_TO_MONO = True
TARGET_SAMPLE_RATE = 16000
ENABLE_RESAMPLE = True

class AudioProcessor(AudioProcessorBase):
    def __init__(self):
        self.lock = threading.Lock()
        self.sample_rate_observed = None
        self.total_samples = 0
        self._batches = deque()
        self._sample_counts = deque()
    def recv_queued(self, frames):
        if not frames:
            return None
        pcm_chunks = []
        for f in frames:
            if self.sample_rate_observed is None:
                self.sample_rate_observed = f.sample_rate
            arr = f.to_ndarray()
            if arr.ndim == 2:
                if DOWNMIX_TO_MONO:
                    arr = np.mean(arr, axis=0, dtype=np.float32)
                else:
                    arr = arr[0].astype(np.float32)
            else:
                if arr.dtype != np.float32:
                    arr = arr.astype(np.float32)
            pcm_chunks.append(arr)
        if pcm_chunks:
            merged = np.concatenate(pcm_chunks, axis=0)
            with self.lock:
                self._batches.append(merged)
                self._sample_counts.append(merged.shape[0])
                self.total_samples += merged.shape[0]
                if self.sample_rate_observed:
                    max_samples = MAX_SECONDS_BUFFER * self.sample_rate_observed
                    while self.total_samples > max_samples and self._batches:
                        removed = self._batches.popleft()
                        removed_count = self._sample_counts.popleft()
                        self.total_samples -= removed_count
        return frames[-1]
    def harvest_audio(self):
        with self.lock:
            if not self._batches:
                return None, self.sample_rate_observed
            combined = np.concatenate(list(self._batches), axis=0)
            sr = self.sample_rate_observed
        return combined, sr

webrtc_ctx = webrtc_streamer(
    key="voice-query",
    mode=WebRtcMode.SENDONLY,
    audio_processor_factory=AudioProcessor,
    media_stream_constraints={"audio": True},
    async_processing=True
)

def dictation_loop():
    last_text = ""
    last_transcribe_time = 0
    while st.session_state.dictation_active:
        if not webrtc_ctx.audio_processor:
            time.sleep(0.25)
            continue
        now = time.time()
        if (now - last_transcribe_time) >= CHUNK_SECONDS:
            last_transcribe_time = now
            try:
                combined, observed_sr = webrtc_ctx.audio_processor.harvest_audio()
                if combined is not None and combined.size > 0:
                    sr = observed_sr or TARGET_SAMPLE_RATE
                    audio_for_model = combined
                    if ENABLE_RESAMPLE and sr != TARGET_SAMPLE_RATE:
                        try:
                            from scipy.signal import resample_poly
                            gcd_val = np.gcd(sr, TARGET_SAMPLE_RATE)
                            up = TARGET_SAMPLE_RATE // gcd_val
                            down = sr // gcd_val
                            audio_for_model = resample_poly(audio_for_model, up, down)
                            sr = TARGET_SAMPLE_RATE
                        except Exception:
                            sr = observed_sr
                    tmp = tempfile.NamedTemporaryFile(suffix=".wav", delete=False)
                    sf.write(tmp.name, audio_for_model, sr, format="WAV")
                    result = whisper_model.transcribe(tmp.name)
                    text = (result.get("text") or "").strip()
                    if text and text != last_text:
                        last_text = text
                        st.session_state.dictation_queue.put(text)
            except Exception as e:
                st.session_state.dictation_queue.put(f"[Dictation error: {e}]")
        time.sleep(0.25)

dictation_col1, dictation_col2 = st.columns([1, 1])
with dictation_col1:
    start_pressed = st.button(
        "🎙️ Start Dictation",
        disabled=st.session_state.dictation_active or not webrtc_ctx.audio_processor
    )
with dictation_col2:
    stop_pressed = st.button(
        "⏹️ Stop Dictation",
        disabled=not st.session_state.dictation_active
    )

if start_pressed:
    st.session_state.dictation_active = True
    st.session_state.partial_transcript = ""
    t = threading.Thread(target=dictation_loop, daemon=True)
    st.session_state.dictation_thread = t
    t.start()
if stop_pressed:
    st.session_state.dictation_active = False

latest_text = None
while st.session_state.dictation_queue and not st.session_state.dictation_queue.empty():
    latest_text = st.session_state.dictation_queue.get()
if latest_text is not None:
    working_text = latest_text
    finalize = False
    match_cmd = COMMAND_REGEX.search(working_text)
    if match_cmd:
        finalize = True
        working_text = COMMAND_REGEX.sub("", working_text).rstrip(" ,.;:")
    st.session_state.partial_transcript = working_text
    st.session_state.query_text = working_text
    if finalize:
        st.session_state.dictation_active = False
        st.session_state.trigger_search = True

if st.session_state.dictation_active or st.session_state.partial_transcript:
    st.text_area(
        "Live Dictation (updates while you speak)",
        value=st.session_state.partial_transcript,
        height=120
=======
# ---------------------------------------------------------------------
# Voice Utilities
# ---------------------------------------------------------------------
def transcribe_audio_bytes(audio_bytes: bytes) -> str:
    """
    Save the audio bytes to a permanent file in config.DATA_DIR/recordings,
    run whisper_model.transcribe, return transcript text.
    """
    if not audio_bytes:
        return ""

    # Ensure recordings directory exists
    recordings_dir = os.path.join(config.DATA_DIR, "recordings")
    os.makedirs(recordings_dir, exist_ok=True)

    # Create a unique filename based on timestamp
    timestamp = datetime.datetime.now().strftime("%Y%m%d_%H%M%S")
    file_path = os.path.join(recordings_dir, f"recording_{timestamp}.wav")
    print(f"Saving recording to: {file_path}")
    # Save the recording permanently
    with open(file_path, "wb") as f:
        f.write(audio_bytes)

    try:
        # Run transcription
        result = whisper_model.transcribe(file_path)
        print(result)
        text = result.get("text", "").strip()
    except Exception as e:
        st.session_state.voice_last_error = f"Transcription error: {e}"
        text = ""

    return text

def extract_query_from_transcript(transcript: str):
    """
    Extract the spoken query that appears before the LAST hot word.
    If no hot word present, return None.
    """
    if not transcript:
        return None
    tokens = transcript.strip().split()
    if not tokens:
        return None
    lowered = [t.lower().strip(",.!?") for t in tokens]
    last_idx = -1
    for i, tok in enumerate(lowered):
        if tok in VOICE_HOT_WORDS:
            last_idx = i
    if last_idx == -1:
        return None
    query_tokens = tokens[:last_idx]
    query = " ".join(query_tokens).strip()
    if not query:
        return None
    return query

def handle_voice_submission(transcript: str):
    """
    Given a full transcript, attempt to detect hot word and set query / run search.
    """
    st.session_state.voice_transcript = transcript
    query = extract_query_from_transcript(transcript)
    if query:
        st.session_state.voice_detected_query = query
        st.session_state.query_text = query
        run_search()
    else:
        st.session_state.voice_detected_query = ""
        # No auto-run; user can accept full transcript manually.

# ---------------------------------------------------------------------
# Query Input (Text / Voice Mode)
# ---------------------------------------------------------------------
st.header("Search / Query")

query_mode = st.radio("Query Input Mode", ["Text", "Voice"], horizontal=True)

if query_mode == "Text":
    st.session_state.voice_mode_active = False
    st.text_input(
        "Enter your question here:",
        key="query_text",
        placeholder="Type a question and press Enter…",
        on_change=run_search
>>>>>>> 9df13e9c
    )
else:
    # Voice Mode UI
    st.session_state.voice_mode_active = True
    st.markdown("**Voice Mode Active** — Press the record button, speak your query, finish with a hot word like 'enter', 'done', 'over', 'submit', 'go', or 'ok', then release.")
    if not AUDIO_RECORDER_AVAILABLE:
        st.warning(
            "Voice recorder component not installed. Install with:\n\n"
            "`pip install audio-recorder-streamlit`\n\nThen restart the app."
        )
    else:
        st.caption("Recording auto-stops via the component UI. After it returns audio, transcription & hot word parsing occur.")
        audio_bytes = audio_recorder(
            text="🎤 Start / Stop Recording",
            recording_color="#ff5555",
            neutral_color="#303030",
            icon_size="2x"
        )
        if audio_bytes:
            with st.spinner("Transcribing voice input..."):
                transcript = transcribe_audio_bytes(audio_bytes)
            if transcript:
                handle_voice_submission(transcript)
            else:
                st.error("No transcription text produced.")

    # Display voice transcription & status
    if st.session_state.voice_transcript:
        st.subheader("Voice Transcript")
        st.write(st.session_state.voice_transcript)

<<<<<<< HEAD
if st.session_state.trigger_search:
    st.session_state.trigger_search = False
    run_search()

if webrtc_ctx.audio_processor:
    if st.button("📝 Transcribe Voice (One-Shot)"):
        st.info("Processing recorded audio snapshot…")
        combined, observed_sr = webrtc_ctx.audio_processor.harvest_audio()
        if combined is None or combined.size == 0:
            st.warning("No audio captured yet.")
=======
        if st.session_state.voice_detected_query:
            st.success(f"Detected query (before hot word): {st.session_state.voice_detected_query}")
>>>>>>> 9df13e9c
        else:
            st.info(
                "No hot word detected at the end. You can still use the full transcript as the query."
            )
            if st.button("Use Full Transcript as Query"):
                st.session_state.query_text = st.session_state.voice_transcript
                run_search()
                st.experimental_rerun()

<<<<<<< HEAD
=======
    if st.session_state.voice_last_error:
        st.error(st.session_state.voice_last_error)

# ---------------------------------------------------------------------
# Results Display
# ---------------------------------------------------------------------
>>>>>>> 9df13e9c
if st.session_state.search_results is not None:
    sr = st.session_state.search_results
    if not sr["docs"]:
        st.warning("No relevant results found for your query.")
    else:
        st.subheader("Results & Citations")
        for i, (doc, meta) in enumerate(zip(sr["docs"], sr["metas"]), start=1):
            st.markdown(f"**[{i}] Source:** {meta.get('source')}")
            mtype = meta.get("type")
            if mtype == "text":
                st.write(doc)
            elif mtype == "audio_segment":
                st.write(f"Transcript: {doc}")
                audio_path = os.path.join(config.DATA_DIR, meta.get("source"))
                start = meta.get("start")
                end = meta.get("end")
                if os.path.exists(audio_path):
                    st.audio(audio_path, format="audio/wav")
                if start is not None and end is not None:
                    st.caption(f"Segment: {start:.2f}s → {end:.2f}s")
            elif mtype == "image":
<<<<<<< HEAD
                st.image(os.path.join(config.DATA_DIR, meta.get("source")))
                exif_display = {
                    k: v for k, v in meta.items()
                    if k.startswith("exif_")
                }
=======
                img_path = os.path.join(config.DATA_DIR, meta.get("source"))
                if os.path.exists(img_path):
                    st.image(img_path)
                exif_display = {k: v for k, v in meta.items() if k.startswith("exif_")}
>>>>>>> 9df13e9c
                if exif_display:
                    st.json(exif_display)
        if st.session_state.answer:
            st.subheader("LLM Answer")
            st.write(st.session_state.answer)

if st.session_state.search_results and st.button("Re-run Answer with Current LLM Mode"):
    context = st.session_state.context_used or ""
    query_text = st.session_state.search_results.get("query", "")
    if query_text:
        prompt = (
            "You are a retrieval-augmented assistant. Use ONLY the provided context. "
            "If the answer isn't in the context, say you cannot find it.\n"
            "----CONTEXT START----\n"
            f"{context}\n"
            "----CONTEXT END----\n"
            f"Question: {query_text}\nAnswer:"
        )
        with st.spinner("Re-generating answer..."):
            st.session_state.answer = run_prompt(
                prompt,
                mode="offline" if llm_mode == "Offline (Ollama)" else "online"
            )
        st.rerun()

<<<<<<< HEAD
=======
# ---------------------------------------------------------------------
# Debug Info
# ---------------------------------------------------------------------
>>>>>>> 9df13e9c
with st.expander("🔧 Debug Info", expanded=False):
    st.write("Search query:", st.session_state.get("query_text"))
    if st.session_state.search_results:
        st.write("Num result docs:", len(st.session_state.search_results.get("docs", [])))
    st.write("LLM mode:", llm_mode)
    st.write("Voice mode active:", st.session_state.voice_mode_active)
    if st.session_state.voice_transcript:
        st.write("Raw voice transcript length:", len(st.session_state.voice_transcript))
        st.write("Detected query (voice):", st.session_state.voice_detected_query)<|MERGE_RESOLUTION|>--- conflicted
+++ resolved
@@ -2,12 +2,7 @@
 import json
 import tempfile
 import numpy as np
-<<<<<<< HEAD
-import soundfile as sf
-import av
-=======
 import datetime
->>>>>>> 9df13e9c
 import streamlit as st
 from sentence_transformers import SentenceTransformer
 
@@ -32,8 +27,6 @@
 # import whisper
 # model = whisper.load_model("base", device="cpu")
 
-<<<<<<< HEAD
-=======
 # Attempt to import optional voice recording component
 try:
     from audio_recorder_streamlit import audio_recorder
@@ -44,16 +37,12 @@
 # ---------------------------------------------------------------------
 # Page Setup
 # ---------------------------------------------------------------------
->>>>>>> 9df13e9c
 st.set_page_config(page_title="Multimodal RAG MVP — Hybrid", layout="wide")
 st.title("Multimodal RAG — Offline & Online Hybrid MVP")
 
-<<<<<<< HEAD
-=======
 # ---------------------------------------------------------------------
 # Constants / Config
 # ---------------------------------------------------------------------
->>>>>>> 9df13e9c
 MAX_METADATA_STR_LEN = 500
 SKIP_KEYS = {
     "MakerNote",
@@ -100,12 +89,9 @@
         v = v[:MAX_METADATA_STR_LEN] + "…"
     return v
 
-<<<<<<< HEAD
-=======
 # ---------------------------------------------------------------------
 # Sidebar: LLM Mode
 # ---------------------------------------------------------------------
->>>>>>> 9df13e9c
 st.sidebar.header("LLM Mode")
 llm_mode = st.sidebar.radio("Select LLM:", ["Offline (Ollama)", "Online (OpenAI)"])
 
@@ -154,17 +140,6 @@
         status = st.sidebar.empty()
 
         for f in file_groups["pdf"]:
-<<<<<<< HEAD
-            path = save_uploaded_file(f, config.DATA_DIR)
-            items = extract_text_from_pdf(path)
-            text_items = [it for it in items if "text" in it]
-            img_items = [it for it in items if "embedding" in it]
-            if text_items:
-                embs = embed_texts(text_items)
-                add_text_items(text_items, embs)
-            for img in img_items:
-                add_image_item(img["metadata"]["id"], img["embedding"], img["metadata"])
-=======
             try:
                 path = save_uploaded_file(f, config.DATA_DIR)
                 items = extract_text_from_pdf(path)
@@ -177,7 +152,6 @@
                     add_image_item(img["metadata"]["id"], img["embedding"], img["metadata"])
             except Exception as e:
                 st.sidebar.error(f"Error ingesting {f.name}: {e}")
->>>>>>> 9df13e9c
             processed += 1
             progress.progress(processed / total)
             status.markdown(f"Ingested PDF: **{f.name}**")
@@ -196,29 +170,6 @@
             status.markdown(f"Ingested DOCX: **{f.name}**")
 
         for f in file_groups["image"]:
-<<<<<<< HEAD
-            path = save_uploaded_file(f, config.DATA_DIR)
-            emb = embed_image(path)
-            raw_exif = get_image_exif(path) or {}
-            meta = {
-                "source": f.name,
-                "type": "image",
-            }
-            for k, v in raw_exif.items():
-                if k in SKIP_KEYS:
-                    continue
-                val = normalize_metadata_value(v)
-                if val is not None:
-                    meta[f"exif_{k}"] = val
-            add_image_item(make_id("img", f.name), emb, meta)
-
-            # OCR processing
-            ocr_items = extract_text_from_image(path)
-            if ocr_items:
-                embs = embed_texts(ocr_items)
-                add_text_items(ocr_items, embs)
-
-=======
             try:
                 path = save_uploaded_file(f, config.DATA_DIR)
                 emb = embed_image(path)
@@ -242,7 +193,6 @@
                     add_text_items(ocr_items, embs)
             except Exception as e:
                 st.sidebar.error(f"Error ingesting {f.name}: {e}")
->>>>>>> 9df13e9c
             processed += 1
             progress.progress(processed / total)
             status.markdown(f"Ingested Image: **{f.name}**")
@@ -262,22 +212,16 @@
 
     st.success("Ingestion complete!")
 
-<<<<<<< HEAD
-=======
 # ---------------------------------------------------------------------
 # Embedding Model (Cached)
 # ---------------------------------------------------------------------
->>>>>>> 9df13e9c
 @st.cache_resource(show_spinner=False)
 def get_embed_model():
     return SentenceTransformer(config.EMBEDDING_MODEL)
 
-<<<<<<< HEAD
-=======
 # ---------------------------------------------------------------------
 # Session State Defaults (Voice keys added)
 # ---------------------------------------------------------------------
->>>>>>> 9df13e9c
 SESSION_DEFAULTS = {
     "search_results": None,
     "answer": None,
@@ -291,16 +235,10 @@
 for k, v in SESSION_DEFAULTS.items():
     if k not in st.session_state:
         st.session_state[k] = v
-<<<<<<< HEAD
-if st.session_state.dictation_queue is None:
-    st.session_state.dictation_queue = queue.Queue()
-
-=======
 
 # ---------------------------------------------------------------------
 # Retrieval Logic
 # ---------------------------------------------------------------------
->>>>>>> 9df13e9c
 def run_search():
     query_text = st.session_state.get("query_text", "").strip()
     if not query_text:
@@ -313,11 +251,8 @@
     res = query_by_text_embedding(query_emb)
     docs = res.get("documents", [[]])[0]
     metas = res.get("metadatas", [[]])[0]
-<<<<<<< HEAD
-=======
 
     # TODO: make configurable; currently keep original TOP_N=1
->>>>>>> 9df13e9c
     TOP_N = 1
     docs_to_use = docs[:TOP_N]
     metas_to_use = metas[:TOP_N]
@@ -344,158 +279,6 @@
     st.session_state.answer = answer
     st.session_state.context_used = context
 
-<<<<<<< HEAD
-st.header("Search / Query")
-st.text_input(
-    "Enter your question here:",
-    key="query_text",
-    placeholder="Type a question and press Enter…",
-    on_change=run_search
-)
-
-st.subheader("🎤 Live Voice Query")
-auto_search = st.checkbox("Auto-search after voice", value=True)
-
-CHUNK_SECONDS = 1
-COMMAND_WORDS = ["enter", "go", "search", "submit", "done"]
-COMMAND_REGEX = re.compile(rf"\b({'|'.join(COMMAND_WORDS)})\b$", re.IGNORECASE)
-MAX_SECONDS_BUFFER = 60
-DOWNMIX_TO_MONO = True
-TARGET_SAMPLE_RATE = 16000
-ENABLE_RESAMPLE = True
-
-class AudioProcessor(AudioProcessorBase):
-    def __init__(self):
-        self.lock = threading.Lock()
-        self.sample_rate_observed = None
-        self.total_samples = 0
-        self._batches = deque()
-        self._sample_counts = deque()
-    def recv_queued(self, frames):
-        if not frames:
-            return None
-        pcm_chunks = []
-        for f in frames:
-            if self.sample_rate_observed is None:
-                self.sample_rate_observed = f.sample_rate
-            arr = f.to_ndarray()
-            if arr.ndim == 2:
-                if DOWNMIX_TO_MONO:
-                    arr = np.mean(arr, axis=0, dtype=np.float32)
-                else:
-                    arr = arr[0].astype(np.float32)
-            else:
-                if arr.dtype != np.float32:
-                    arr = arr.astype(np.float32)
-            pcm_chunks.append(arr)
-        if pcm_chunks:
-            merged = np.concatenate(pcm_chunks, axis=0)
-            with self.lock:
-                self._batches.append(merged)
-                self._sample_counts.append(merged.shape[0])
-                self.total_samples += merged.shape[0]
-                if self.sample_rate_observed:
-                    max_samples = MAX_SECONDS_BUFFER * self.sample_rate_observed
-                    while self.total_samples > max_samples and self._batches:
-                        removed = self._batches.popleft()
-                        removed_count = self._sample_counts.popleft()
-                        self.total_samples -= removed_count
-        return frames[-1]
-    def harvest_audio(self):
-        with self.lock:
-            if not self._batches:
-                return None, self.sample_rate_observed
-            combined = np.concatenate(list(self._batches), axis=0)
-            sr = self.sample_rate_observed
-        return combined, sr
-
-webrtc_ctx = webrtc_streamer(
-    key="voice-query",
-    mode=WebRtcMode.SENDONLY,
-    audio_processor_factory=AudioProcessor,
-    media_stream_constraints={"audio": True},
-    async_processing=True
-)
-
-def dictation_loop():
-    last_text = ""
-    last_transcribe_time = 0
-    while st.session_state.dictation_active:
-        if not webrtc_ctx.audio_processor:
-            time.sleep(0.25)
-            continue
-        now = time.time()
-        if (now - last_transcribe_time) >= CHUNK_SECONDS:
-            last_transcribe_time = now
-            try:
-                combined, observed_sr = webrtc_ctx.audio_processor.harvest_audio()
-                if combined is not None and combined.size > 0:
-                    sr = observed_sr or TARGET_SAMPLE_RATE
-                    audio_for_model = combined
-                    if ENABLE_RESAMPLE and sr != TARGET_SAMPLE_RATE:
-                        try:
-                            from scipy.signal import resample_poly
-                            gcd_val = np.gcd(sr, TARGET_SAMPLE_RATE)
-                            up = TARGET_SAMPLE_RATE // gcd_val
-                            down = sr // gcd_val
-                            audio_for_model = resample_poly(audio_for_model, up, down)
-                            sr = TARGET_SAMPLE_RATE
-                        except Exception:
-                            sr = observed_sr
-                    tmp = tempfile.NamedTemporaryFile(suffix=".wav", delete=False)
-                    sf.write(tmp.name, audio_for_model, sr, format="WAV")
-                    result = whisper_model.transcribe(tmp.name)
-                    text = (result.get("text") or "").strip()
-                    if text and text != last_text:
-                        last_text = text
-                        st.session_state.dictation_queue.put(text)
-            except Exception as e:
-                st.session_state.dictation_queue.put(f"[Dictation error: {e}]")
-        time.sleep(0.25)
-
-dictation_col1, dictation_col2 = st.columns([1, 1])
-with dictation_col1:
-    start_pressed = st.button(
-        "🎙️ Start Dictation",
-        disabled=st.session_state.dictation_active or not webrtc_ctx.audio_processor
-    )
-with dictation_col2:
-    stop_pressed = st.button(
-        "⏹️ Stop Dictation",
-        disabled=not st.session_state.dictation_active
-    )
-
-if start_pressed:
-    st.session_state.dictation_active = True
-    st.session_state.partial_transcript = ""
-    t = threading.Thread(target=dictation_loop, daemon=True)
-    st.session_state.dictation_thread = t
-    t.start()
-if stop_pressed:
-    st.session_state.dictation_active = False
-
-latest_text = None
-while st.session_state.dictation_queue and not st.session_state.dictation_queue.empty():
-    latest_text = st.session_state.dictation_queue.get()
-if latest_text is not None:
-    working_text = latest_text
-    finalize = False
-    match_cmd = COMMAND_REGEX.search(working_text)
-    if match_cmd:
-        finalize = True
-        working_text = COMMAND_REGEX.sub("", working_text).rstrip(" ,.;:")
-    st.session_state.partial_transcript = working_text
-    st.session_state.query_text = working_text
-    if finalize:
-        st.session_state.dictation_active = False
-        st.session_state.trigger_search = True
-
-if st.session_state.dictation_active or st.session_state.partial_transcript:
-    st.text_area(
-        "Live Dictation (updates while you speak)",
-        value=st.session_state.partial_transcript,
-        height=120
-=======
 # ---------------------------------------------------------------------
 # Voice Utilities
 # ---------------------------------------------------------------------
@@ -581,7 +364,6 @@
         key="query_text",
         placeholder="Type a question and press Enter…",
         on_change=run_search
->>>>>>> 9df13e9c
     )
 else:
     # Voice Mode UI
@@ -613,21 +395,8 @@
         st.subheader("Voice Transcript")
         st.write(st.session_state.voice_transcript)
 
-<<<<<<< HEAD
-if st.session_state.trigger_search:
-    st.session_state.trigger_search = False
-    run_search()
-
-if webrtc_ctx.audio_processor:
-    if st.button("📝 Transcribe Voice (One-Shot)"):
-        st.info("Processing recorded audio snapshot…")
-        combined, observed_sr = webrtc_ctx.audio_processor.harvest_audio()
-        if combined is None or combined.size == 0:
-            st.warning("No audio captured yet.")
-=======
         if st.session_state.voice_detected_query:
             st.success(f"Detected query (before hot word): {st.session_state.voice_detected_query}")
->>>>>>> 9df13e9c
         else:
             st.info(
                 "No hot word detected at the end. You can still use the full transcript as the query."
@@ -637,15 +406,12 @@
                 run_search()
                 st.experimental_rerun()
 
-<<<<<<< HEAD
-=======
     if st.session_state.voice_last_error:
         st.error(st.session_state.voice_last_error)
 
 # ---------------------------------------------------------------------
 # Results Display
 # ---------------------------------------------------------------------
->>>>>>> 9df13e9c
 if st.session_state.search_results is not None:
     sr = st.session_state.search_results
     if not sr["docs"]:
@@ -667,18 +433,10 @@
                 if start is not None and end is not None:
                     st.caption(f"Segment: {start:.2f}s → {end:.2f}s")
             elif mtype == "image":
-<<<<<<< HEAD
-                st.image(os.path.join(config.DATA_DIR, meta.get("source")))
-                exif_display = {
-                    k: v for k, v in meta.items()
-                    if k.startswith("exif_")
-                }
-=======
                 img_path = os.path.join(config.DATA_DIR, meta.get("source"))
                 if os.path.exists(img_path):
                     st.image(img_path)
                 exif_display = {k: v for k, v in meta.items() if k.startswith("exif_")}
->>>>>>> 9df13e9c
                 if exif_display:
                     st.json(exif_display)
         if st.session_state.answer:
@@ -704,12 +462,9 @@
             )
         st.rerun()
 
-<<<<<<< HEAD
-=======
 # ---------------------------------------------------------------------
 # Debug Info
 # ---------------------------------------------------------------------
->>>>>>> 9df13e9c
 with st.expander("🔧 Debug Info", expanded=False):
     st.write("Search query:", st.session_state.get("query_text"))
     if st.session_state.search_results:
